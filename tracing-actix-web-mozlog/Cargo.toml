--- conflicted
+++ resolved
@@ -13,13 +13,8 @@
 serde = { version = "^1", features = ["derive"] }
 serde_json = "^1"
 tracing = "^0.1"
-<<<<<<< HEAD
 tracing-bunyan-formatter = "^0.3"
 tracing-subscriber = "^0.3"
-=======
-tracing-bunyan-formatter = "^0.2" # 0.3+ alters traits
-tracing-subscriber = "^0.2"  # 0.3 alters lifetimes
->>>>>>> b55213bc
 actix-web = { version = "4", default-features = false }
 time = "^0.3"
 tracing-actix-web = { version = "0.5", default-features = false }
