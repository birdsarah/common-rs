[package]
name = "actix-web-location"
<<<<<<< HEAD
version = "0.1.1"
=======
description = "A extensible crate to provide location determination for actix-web, using GeoIP or other techniques"
license = "MPL-2.0"
version = "0.1.0"
>>>>>>> 9267dee3
edition = "2018"
documentation = "https://docs.rs/actix-web-location"
repository = "https://github.com/mozilla-services/common-rs"
homepage = "https://github.com/mozilla-services/common-rs/tree/master/actix-web-location"

[dependencies]
serde = { version = "1", optional = true, features = ["derive"] }
actix-web = "3"
futures = "0.3"
thiserror = "1"
anyhow = "1"
async-trait = "0.1"
lazy_static = "1"
maxminddb = { version = "0.20", optional = true}
cadence = { version = "0.26", optional = true}

[features]
maxmind = ["maxminddb"]

[dev_dependencies]
actix-rt = "2.2"<|MERGE_RESOLUTION|>--- conflicted
+++ resolved
@@ -1,12 +1,8 @@
 [package]
 name = "actix-web-location"
-<<<<<<< HEAD
 version = "0.1.1"
-=======
 description = "A extensible crate to provide location determination for actix-web, using GeoIP or other techniques"
 license = "MPL-2.0"
-version = "0.1.0"
->>>>>>> 9267dee3
 edition = "2018"
 documentation = "https://docs.rs/actix-web-location"
 repository = "https://github.com/mozilla-services/common-rs"
